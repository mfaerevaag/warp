#!/bin/zsh

# WARP DIRECTORY
# ==============
# Jump to custom directories in terminal
# because `cd` takes too long...
#
# @github.com/mfaerevaag/wd

# version
readonly WD_VERSION=0.2.0

# colors
readonly WD_BLUE="\033[96m"
readonly WD_GREEN="\033[92m"
readonly WD_YELLOW="\033[93m"
readonly WD_RED="\033[91m"
readonly WD_NOC="\033[m"

## functions

# helpers

wd_print_msg()
{
    if [[ -z $wd_quiet_mode ]]
    then
        local color=$1
        local msg=$2

        if [[ $color == "" || $msg == "" ]]
        then
            print " ${WD_RED}*${WD_NOC} Could not print message. Sorry!"
        else
  print " ${color}*${WD_NOC} ${msg}"
        fi
    fi
}

wd_print_usage()
{
    cat <<- EOF
Usage: wd [command] <point>

Commands:
	add <point>	Adds the current working directory to your warp points
	add! <point>	Overwrites existing warp point
	rm <point>	Removes the given warp point
	show		Print warp points to current directory
	show <point>	Print path to given warp point
	ls		Print all stored warp points

	-v | --version	Print version
	-d | --debug	Exit after execution with exit codes (for testing)
	-c | --config	Specify config file (default ~/.warprc)
	--quiet		Suppress all output

	help		Show this extremely helpful text
EOF
}

wd_exit_fail()
{
    local msg=$1

    wd_print_msg $WD_RED $1
    WD_EXIT_CODE=1
}

wd_exit_warn()
{
    local msg=$1

    wd_print_msg $WD_YELLOW $msg
    WD_EXIT_CODE=1
}

# core

wd_warp()
{
    local point=$1

    if [[ $point =~ "^\.+$" ]]
    then
        if [ $#1 < 2 ]
        then
            wd_exit_warn "Warping to current directory?"
        else
            (( n = $#1 - 1 ))
            cd -$n > /dev/null
        fi
    elif [[ ${points[$point]} != "" ]]
    then
        cd ${points[$point]}
    else
        wd_exit_fail "Unknown warp point '${point}'"
    fi
}

wd_add()
{
    local force=$1
    local point=$2

    if [[ $point =~ "^[\.]+$" ]]
    then
        wd_exit_fail "Warp point cannot be just dots"
    elif [[ $point =~ "(\s|\ )+" ]]
    then
        wd_exit_fail "Warp point should not contain whitespace"
    elif [[ $point == *:* ]]
    then
        wd_exit_fail "Warp point cannot contain colons"
    elif [[ $point == "" ]]
    then
        wd_exit_fail "Warp point cannot be empty"
    elif [[ ${points[$2]} == "" ]] || $force
    then
        wd_remove $point > /dev/null
        printf "%q:%q\n" "${point}" "${PWD}" >> $WD_CONFIG

        wd_print_msg $WD_GREEN "Warp point added"

        # override exit code in case wd_remove did not remove any points
        # TODO: we should handle this kind of logic better
        WD_EXIT_CODE=0
    else
        wd_exit_warn "Warp point '${point}' already exists. Use 'add!' to overwrite."
    fi
}

wd_remove()
{
    local point=$1

    if [[ ${points[$point]} != "" ]]
    then
        local config_tmp=$WD_CONFIG.tmp
        if sed -n "/^${point}:.*$/!p" $WD_CONFIG > $config_tmp && mv $config_tmp $WD_CONFIG
        then
            wd_print_msg $WD_GREEN "Warp point removed"
        else
            wd_exit_fail "Something bad happened! Sorry."
        fi
    else
        wd_exit_fail "Warp point was not found"
    fi
}

wd_list_all()
{
    wd_print_msg $WD_BLUE "All warp points:"

    while IFS= read -r line
    do
        if [[ $line != "" ]]
        then
            arr=(${(s,:,)line})
            key=${arr[1]}
            val=${arr[2]}

            printf "%20s  ->  %s\n" $key $val
        fi
    done <<< $(sed "s:${HOME}:~:g" $WD_CONFIG)
}

wd_show()
{
<<<<<<< HEAD
    local name_arg=$1
    # if there's an argument we look up the value
    if [[ ! -z $name_arg ]]
=======
    local cwd=$(print $PWD | sed "s:^${HOME}:~:")

    wd_print_msg $BLUE "Warp points to current directory:"
    wd_list_all | grep -e "${cwd}$"
}

wd_clean() {
    count=0
    wd_tmp=""
    while read line
    do
        if [[ $line != "" ]]
        then
            arr=(${(s,:,)line})
            key=${arr[1]}
            val=${arr[2]}

            if [ -d "$val" ]
            then
                wd_tmp=$wd_tmp"\n"`echo $line`
            else
                wd_print_msg $YELLOW "remove: $key -> $val"
                count=$((count+1))
            fi
        fi
    done < $CONFIG
    echo $wd_tmp >! $CONFIG
    wd_print_msg $BLUE "Cleanup complete. $count warp points removed"
}

wd_print_msg()
{
    local color=$1
    local msg=$2

    if [[ $color == "" || $msg == "" ]]
>>>>>>> 70092e84
    then
        if [[ -z $points[$name_arg] ]]
        then
            wd_print_msg $WD_BLUE "No warp point named $name_arg"
        else
            wd_print_msg $WD_GREEN "Warp point: ${WD_GREEN}$name_arg${WD_NOC} -> $points[$name_arg]"
        fi
    else
        # hax to create a local empty array
        local wd_matches
        wd_matches=()
        # do a reverse lookup to check whether PWD is in $points
        if [[ ${points[(r)$PWD]} == $PWD ]]
        then
            for name in ${(k)points}
            do
                if [[ $points[$name] == $PWD ]]
                then
                    wd_matches[$(($#wd_matches+1))]=$name
                fi
            done

            wd_print_msg $WD_BLUE "$#wd_matches warp point(s) to current directory: ${WD_GREEN}$wd_matches${WD_NOC}"
        else
            wd_print_msg $WD_BLUE "No warp points to $cwd"
        fi
    fi
}


<<<<<<< HEAD
## run
=======
Commands:
	add	Adds the current working directory to your warp points
	add!	Overwrites existing warp point
	rm	Removes the given warp point
	show	Outputs warp points to current directory
	ls	Outputs all stored warp points
	clean!	Remove obsolete warp points (with nonexistent directory)
	help	Show this extremely helpful text
EOF
}
>>>>>>> 70092e84

local WD_CONFIG=$HOME/.warprc
local WD_QUIET=0
local WD_EXIT_CODE=0
local WD_DEBUG=0

# Parse 'meta' options first to avoid the need to have them before
# other commands. The `-D` flag consumes recognized options so that
# the actual command parsing won't be affected.

zparseopts -D -E \
    c:=wd_alt_config -config:=wd_alt_config \
    q=wd_quiet_mode -quiet=wd_quiet_mode \
    v=wd_print_version -version=wd_print_version \
    d=wd_debug_mode -debug=wd_debug_mode

if [[ ! -z $wd_print_version ]]
then
    echo "wd version $WD_VERSION"
fi

if [[ ! -z $wd_alt_config ]]
then
    WD_CONFIG=$wd_alt_config[2]
fi

# check if config file exists
if [ ! -e $WD_CONFIG ]
then
    # if not, create config file
    touch $WD_CONFIG
fi

# load warp points
typeset -A points
while read -r line
do
    arr=(${(s,:,)line})
    key=${arr[1]}
    val=${arr[2]}

    points[$key]=$val
done < $WD_CONFIG

# get opts
args=$(getopt -o a:r:c:lhs -l add:,rm:,clean\!,ls,help,show -- $*)

# check if no arguments were given
if [[ $? -ne 0 || $#* -eq 0 ]]
then
    wd_print_usage

    # check if config file is writeable
elif [ ! -w $WD_CONFIG ]
then
    # do nothing
    # can't run `exit`, as this would exit the executing shell
    wd_exit_fail "\'$WD_CONFIG\' is not writeable."

else

    # parse rest of options
    for o
    do
        case "$o"
            in
            -a|--add|add)
                wd_add false $2
                break
                ;;
            -a!|--add!|add!)
                wd_add true $2
                break
                ;;
            -r|--remove|rm)
                wd_remove $2
                break
                ;;
            -l|--list|ls)
                wd_list_all
                break
                ;;
            -h|--help|help)
                wd_print_usage
                break
                ;;
            -s|--show|show)
                wd_show $2
                break
                ;;
            -c!|--clean!|clean!)
                wd_clean
                break
                ;;
            *)
                wd_warp $o
                break
                ;;
            --)
                break
                ;;
        esac
    done
fi

## garbage collection
# if not, next time warp will pick up variables from this run
# remember, there's no sub shell

unset wd_warp
unset wd_add
unset wd_remove
unset wd_show
unset wd_list_all
unset wd_print_msg
unset wd_print_usage
unset wd_alt_config
unset wd_quiet_mode
unset wd_print_version

unset args
unset points
unset val &> /dev/null # fixes issue #1

if [[ ! -z $wd_debug_mode ]]
then
    exit $WD_EXIT_CODE
else
    unset wd_debug_mode
fi<|MERGE_RESOLUTION|>--- conflicted
+++ resolved
@@ -49,6 +49,7 @@
 	show		Print warp points to current directory
 	show <point>	Print path to given warp point
 	ls		Print all stored warp points
+	clean!	Remove obsolete warp points (with nonexistent directory)
 
 	-v | --version	Print version
 	-d | --debug	Exit after execution with exit codes (for testing)
@@ -167,15 +168,36 @@
 
 wd_show()
 {
-<<<<<<< HEAD
     local name_arg=$1
     # if there's an argument we look up the value
     if [[ ! -z $name_arg ]]
-=======
-    local cwd=$(print $PWD | sed "s:^${HOME}:~:")
-
-    wd_print_msg $BLUE "Warp points to current directory:"
-    wd_list_all | grep -e "${cwd}$"
+    then
+        if [[ -z $points[$name_arg] ]]
+        then
+            wd_print_msg $WD_BLUE "No warp point named $name_arg"
+        else
+            wd_print_msg $WD_GREEN "Warp point: ${WD_GREEN}$name_arg${WD_NOC} -> $points[$name_arg]"
+        fi
+    else
+        # hax to create a local empty array
+        local wd_matches
+        wd_matches=()
+        # do a reverse lookup to check whether PWD is in $points
+        if [[ ${points[(r)$PWD]} == $PWD ]]
+        then
+            for name in ${(k)points}
+            do
+                if [[ $points[$name] == $PWD ]]
+                then
+                    wd_matches[$(($#wd_matches+1))]=$name
+                fi
+            done
+
+            wd_print_msg $WD_BLUE "$#wd_matches warp point(s) to current directory: ${WD_GREEN}$wd_matches${WD_NOC}"
+        else
+            wd_print_msg $WD_BLUE "No warp points to $cwd"
+        fi
+    fi
 }
 
 wd_clean() {
@@ -201,58 +223,6 @@
     echo $wd_tmp >! $CONFIG
     wd_print_msg $BLUE "Cleanup complete. $count warp points removed"
 }
-
-wd_print_msg()
-{
-    local color=$1
-    local msg=$2
-
-    if [[ $color == "" || $msg == "" ]]
->>>>>>> 70092e84
-    then
-        if [[ -z $points[$name_arg] ]]
-        then
-            wd_print_msg $WD_BLUE "No warp point named $name_arg"
-        else
-            wd_print_msg $WD_GREEN "Warp point: ${WD_GREEN}$name_arg${WD_NOC} -> $points[$name_arg]"
-        fi
-    else
-        # hax to create a local empty array
-        local wd_matches
-        wd_matches=()
-        # do a reverse lookup to check whether PWD is in $points
-        if [[ ${points[(r)$PWD]} == $PWD ]]
-        then
-            for name in ${(k)points}
-            do
-                if [[ $points[$name] == $PWD ]]
-                then
-                    wd_matches[$(($#wd_matches+1))]=$name
-                fi
-            done
-
-            wd_print_msg $WD_BLUE "$#wd_matches warp point(s) to current directory: ${WD_GREEN}$wd_matches${WD_NOC}"
-        else
-            wd_print_msg $WD_BLUE "No warp points to $cwd"
-        fi
-    fi
-}
-
-
-<<<<<<< HEAD
-## run
-=======
-Commands:
-	add	Adds the current working directory to your warp points
-	add!	Overwrites existing warp point
-	rm	Removes the given warp point
-	show	Outputs warp points to current directory
-	ls	Outputs all stored warp points
-	clean!	Remove obsolete warp points (with nonexistent directory)
-	help	Show this extremely helpful text
-EOF
-}
->>>>>>> 70092e84
 
 local WD_CONFIG=$HOME/.warprc
 local WD_QUIET=0
